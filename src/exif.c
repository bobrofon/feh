--- conflicted
+++ resolved
@@ -230,12 +230,7 @@
           exif_get_mnote_tag(ed, 132, buffer + strlen(buffer), maxsize - strlen(buffer));
           /* Digital Vari-Program */
           exif_get_mnote_tag(ed, 171, buffer + strlen(buffer), maxsize - strlen(buffer));
-<<<<<<< HEAD
-          
-=======
-          /* Lens */
-          exif_get_mnote_tag(ed, 132, buffer + strlen(buffer), maxsize - strlen(buffer));
->>>>>>> 54deb9b8
+
         }
 
       }
