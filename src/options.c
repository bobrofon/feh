--- conflicted
+++ resolved
@@ -25,7 +25,6 @@
 */
 
 #include <strings.h>
-
 #include "feh.h"
 #include "filelist.h"
 #include "options.h"
@@ -414,17 +413,14 @@
 		{"xinerama-index", 1, 0, 239},
 		{"insecure"      , 0, 0, 240},
 		{"no-recursive"  , 0, 0, 241},
-<<<<<<< HEAD
-#ifdef HAVE_INOTIFY
-		{"auto-reload"   , 0, 0, 243},
-#endif
-=======
 		{"cache-size"    , 1, 0, 243},
 		{"on-last-slide" , 1, 0, 244},
 		{"conversion-timeout" , 1, 0, 245},
 		{"version-sort"  , 0, 0, 246},
 		{"offset"        , 1, 0, 247},
->>>>>>> 9241e8fa
+#ifdef HAVE_INOTIFY
+		{"auto-reload"   , 0, 0, 248},
+#endif
 		{0, 0, 0, 0}
 	};
 	int optch = 0, cmdx = 0;
@@ -748,11 +744,6 @@
 			opt.auto_rotate = 1;
 			break;
 #endif
-#ifdef HAVE_INOTIFY
-		case 243:
-			opt.auto_reload = 1;
-			break;
-#endif
 		case 224:
 			weprintf("--cycle-once is deprecated, please use --on-last-slide=quit instead");
 			opt.on_last_slide = ON_LAST_SLIDE_QUIT;
@@ -820,6 +811,11 @@
 			opt.offset_flags = XParseGeometry(optarg, &opt.offset_x,
 					&opt.offset_y, (unsigned int *)&discard, (unsigned int *)&discard);
 			break;
+#ifdef HAVE_INOTIFY
+		case 248:
+			opt.auto_reload = 1;
+			break;
+#endif
 		default:
 			break;
 		}
