--- conflicted
+++ resolved
@@ -93,7 +93,6 @@
 
 	if (!opt.thumb_title)
 		opt.thumb_title = "%n";
-
 	mode = "thumbnail";
 
 	if (opt.font)
@@ -176,6 +175,7 @@
 		gib_imlib_image_fill_rectangle(td.im_main, 0, 0, td.w,
 				td.h + title_area_h, 0, 0, 0, 255);
 	}
+
 
 	if (opt.display) {
 		winwid = winwidget_create_from_image(td.im_main, WIN_TYPE_THUMBNAIL);
@@ -418,6 +418,7 @@
 		}
 	}
 
+
 	return;
 }
 
@@ -783,7 +784,6 @@
 	if (!l) {
 		eprintf("Cannot find %s in filelist, wtf", thumbfile->filename);
 	}
-
 	thumbwin = winwidget_get_first_window_of_type(WIN_TYPE_THUMBNAIL_VIEWER);
 	if (!thumbwin) {
 		thumbwin = winwidget_create_from_file(
@@ -792,16 +792,10 @@
 		if (thumbwin)
 			winwidget_show(thumbwin);
 	} else if (FEH_FILE(thumbwin->file->data) != thumbfile) {
-<<<<<<< HEAD
-		free(thumbwin->file);
-		thumbwin->file = gib_list_add_front(NULL, thumbfile);
-		winwidget_rename(thumbwin, s);
+		thumbwin->file = l;
 #ifdef HAVE_INOTIFY
         winwidget_inotify_remove(thumbwin);
 #endif
-=======
-		thumbwin->file = l;
->>>>>>> 9241e8fa
 		feh_reload_image(thumbwin, 1, 1);
 #ifdef HAVE_INOTIFY
         winwidget_inotify_add(thumbwin, thumbfile);
