/* winwidget.c

Copyright (C) 1999-2003 Tom Gilbert.
Copyright (C) 2010-2011 Daniel Friesel.

Permission is hereby granted, free of charge, to any person obtaining a copy
of this software and associated documentation files (the "Software"), to
deal in the Software without restriction, including without limitation the
rights to use, copy, modify, merge, publish, distribute, sublicense, and/or
sell copies of the Software, and to permit persons to whom the Software is
furnished to do so, subject to the following conditions:

The above copyright notice and this permission notice shall be included in
all copies of the Software and its documentation and acknowledgment shall be
given in the documentation and software packages that this Software was
used.

THE SOFTWARE IS PROVIDED "AS IS", WITHOUT WARRANTY OF ANY KIND, EXPRESS OR
IMPLIED, INCLUDING BUT NOT LIMITED TO THE WARRANTIES OF MERCHANTABILITY,
FITNESS FOR A PARTICULAR PURPOSE AND NONINFRINGEMENT. IN NO EVENT SHALL
THE AUTHORS BE LIABLE FOR ANY CLAIM, DAMAGES OR OTHER LIABILITY, WHETHER
IN AN ACTION OF CONTRACT, TORT OR OTHERWISE, ARISING FROM, OUT OF OR IN
CONNECTION WITH THE SOFTWARE OR THE USE OR OTHER DEALINGS IN THE SOFTWARE.

*/

#include "feh.h"
#include "filelist.h"
#include "winwidget.h"
#include "options.h"

static void winwidget_unregister(winwidget win);
static void winwidget_register(winwidget win);
static winwidget winwidget_allocate(void);


int window_num = 0;		/* For window list */
winwidget *windows = NULL;	/* List of windows to loop though */

static winwidget winwidget_allocate(void)
{
	winwidget ret = NULL;

	ret = emalloc(sizeof(_winwidget));
	memset(ret, 0, sizeof(_winwidget));

	ret->win = 0;
	ret->w = 0;
	ret->h = 0;
	ret->full_screen = 0;
	ret->im_w = 0;
	ret->im_h = 0;
	ret->im_angle = 0;
	ret->bg_pmap = 0;
	ret->bg_pmap_cache = 0;
	ret->im = NULL;
	ret->name = NULL;
	ret->file = NULL;
	ret->errstr = NULL;
	ret->type = WIN_TYPE_UNSET;
	ret->visible = 0;
	ret->caption_entry = 0;
	ret->force_aliasing = opt.force_aliasing;

	/* Zoom stuff */
	ret->mode = MODE_NORMAL;

	ret->gc = None;

	/* New stuff */
	ret->im_x = 0;
	ret->im_y = 0;
	ret->zoom = 1.0;
	ret->old_zoom = 1.0;

	ret->click_offset_x = 0;
	ret->click_offset_y = 0;
	ret->has_rotated = 0;

	return(ret);
}

winwidget winwidget_create_from_image(Imlib_Image im, char *name, char type)
{
	winwidget ret = NULL;

	if (im == NULL)
		return(NULL);

	ret = winwidget_allocate();
	ret->type = type;

	ret->im = im;
	ret->w = ret->im_w = gib_imlib_image_get_width(ret->im);
	ret->h = ret->im_h = gib_imlib_image_get_height(ret->im);

	if (name)
		ret->name = estrdup(name);
	else
		ret->name = estrdup(PACKAGE);

	if (opt.full_screen && (type != WIN_TYPE_THUMBNAIL))
		ret->full_screen = True;
	winwidget_create_window(ret, ret->w, ret->h);
	winwidget_render_image(ret, 1, 0);

	return(ret);
}

winwidget winwidget_create_from_file(gib_list * list, char *name, char type)
{
	winwidget ret = NULL;
	feh_file *file = FEH_FILE(list->data);

	if (!file || !file->filename)
		return(NULL);

	ret = winwidget_allocate();
	ret->file = list;
	ret->type = type;
	if (name)
		ret->name = estrdup(name);
	else
		ret->name = estrdup(file->filename);

	if (winwidget_loadimage(ret, file) == 0) {
		winwidget_destroy(ret);
		return(NULL);
	}

	if (!ret->win) {
		ret->w = ret->im_w = gib_imlib_image_get_width(ret->im);
		ret->h = ret->im_h = gib_imlib_image_get_height(ret->im);
		D(("image is %dx%d pixels, format %s\n", ret->w, ret->h, gib_imlib_image_format(ret->im)));
		if (opt.full_screen)
			ret->full_screen = True;
		winwidget_create_window(ret, ret->w, ret->h);
		winwidget_render_image(ret, 1, 0);
	}

	return(ret);
}

void winwidget_create_window(winwidget ret, int w, int h)
{
	XSetWindowAttributes attr;
	XEvent ev;
	XClassHint *xch;
	MWMHints mwmhints;
	Atom prop = None;
	int x = 0;
	int y = 0;
	char *tmpname;

	D(("winwidget_create_window %dx%d\n", w, h));

	if (ret->full_screen) {
		w = scr->width;
		h = scr->height;

#ifdef HAVE_LIBXINERAMA
		if (opt.xinerama && xinerama_screens) {
			w = xinerama_screens[xinerama_screen].width;
			h = xinerama_screens[xinerama_screen].height;
			x = xinerama_screens[xinerama_screen].x_org;
			y = xinerama_screens[xinerama_screen].y_org;
		}
#endif				/* HAVE_LIBXINERAMA */
	} else if (opt.geom_flags) {
		if (opt.geom_flags & WidthValue) {
			w = opt.geom_w;
		}
		if (opt.geom_flags & HeightValue) {
			h = opt.geom_h;
		}
		if (opt.geom_flags & XValue) {
			if (opt.geom_flags & XNegative) {
				x = scr->width - opt.geom_x;
			} else {
				x = opt.geom_x;
			}
		}
		if (opt.geom_flags & YValue) {
			if (opt.geom_flags & YNegative) {
				y = scr->height - opt.geom_y;
			} else {
				y = opt.geom_y;
			}
		}
	} else if (opt.screen_clip) {
		if (w > scr->width)
			w = scr->width;
		if (h > scr->height)
			h = scr->height;

#ifdef HAVE_LIBXINERAMA
		if (opt.xinerama && xinerama_screens) {
			if (w > xinerama_screens[xinerama_screen].width)
				w = xinerama_screens[xinerama_screen].width;
			if (h > xinerama_screens[xinerama_screen].height)
				h = xinerama_screens[xinerama_screen].height;
		}
#endif				/* HAVE_LIBXINERAMA */
	}

	if (opt.paused) {
		printf("name %s\n", ret->name);
		tmpname = estrjoin(" ", ret->name, "[Paused]", NULL);
		free(ret->name);
		ret->name = tmpname;
	}

	ret->x = x;
	ret->y = y;
	ret->w = w;
	ret->h = h;
	ret->visible = False;

	attr.backing_store = NotUseful;
	attr.override_redirect = False;
	attr.colormap = cm;
	attr.border_pixel = 0;
	attr.background_pixel = 0;
	attr.save_under = False;
	attr.event_mask =
	    StructureNotifyMask | ButtonPressMask | ButtonReleaseMask |
	    PointerMotionMask | EnterWindowMask | LeaveWindowMask |
	    KeyPressMask | KeyReleaseMask | ButtonMotionMask | ExposureMask
	    | FocusChangeMask | PropertyChangeMask | VisibilityChangeMask;

	memset(&mwmhints, 0, sizeof(mwmhints));
	if (opt.borderless || ret->full_screen) {
		prop = XInternAtom(disp, "_MOTIF_WM_HINTS", True);
		if (prop == None) {
			weprintf
			    ("Window Manager does not support MWM hints. "
			     "To get a borderless window I have to bypass your wm.");
			attr.override_redirect = True;
			mwmhints.flags = 0;
		} else {
			mwmhints.flags = MWM_HINTS_DECORATIONS;
			mwmhints.decorations = 0;
		}
	}

	ret->win =
	    XCreateWindow(disp, DefaultRootWindow(disp), x, y, w, h, 0,
			  depth, InputOutput, vis,
			  CWOverrideRedirect | CWSaveUnder | CWBackingStore
			  | CWColormap | CWBackPixel | CWBorderPixel | CWEventMask, &attr);

	if (mwmhints.flags) {
		XChangeProperty(disp, ret->win, prop, prop, 32,
				PropModeReplace, (unsigned char *) &mwmhints, PROP_MWM_HINTS_ELEMENTS);
	}
	if (ret->full_screen) {
		Atom prop_fs = XInternAtom(disp, "_NET_WM_STATE_FULLSCREEN", False);
		Atom prop_state = XInternAtom(disp, "_NET_WM_STATE", False);

		memset(&ev, 0, sizeof(ev));
		ev.xclient.type = ClientMessage;
		ev.xclient.message_type = prop_state;
		ev.xclient.display = disp;
		ev.xclient.window = ret->win;
		ev.xclient.format = 32;
		ev.xclient.data.l[0] = 1;
		ev.xclient.data.l[1] = prop_fs;

		XChangeProperty(disp, ret->win, prop_state, XA_ATOM, 32,
				PropModeReplace, (unsigned char *) &prop_fs, 1);
	}

	XSetWMProtocols(disp, ret->win, &wmDeleteWindow, 1);
	winwidget_update_title(ret);
	xch = XAllocClassHint();
	xch->res_name = "feh";
	xch->res_class = "feh";
	XSetClassHint(disp, ret->win, xch);
	XFree(xch);

	/* Size hints */
	if (ret->full_screen || opt.geom_flags) {
		XSizeHints xsz;

		xsz.flags = USPosition;
		xsz.x = x;
		xsz.y = y;
		XSetWMNormalHints(disp, ret->win, &xsz);
		XMoveWindow(disp, ret->win, x, y);
	}
	if (opt.hide_pointer)
		winwidget_set_pointer(ret, 0);

	/* set the icon name property */
	XSetIconName(disp, ret->win, "feh");
	/* set the command hint */
	XSetCommand(disp, ret->win, cmdargv, cmdargc);

	winwidget_register(ret);
	return;
}

void winwidget_update_title(winwidget ret)
{
	char *name;
	Atom prop_name = XInternAtom(disp, "_NET_WM_NAME", False);
	Atom prop_icon = XInternAtom(disp, "_NET_WM_ICON_NAME", False);
	Atom prop_utf8 = XInternAtom(disp, "UTF8_STRING", False);

	D(("winwid->name = %s\n", ret->name));
	name = ret->name ? ret->name : "feh";
	XStoreName(disp, ret->win, name);
	XSetIconName(disp, ret->win, name);

	XChangeProperty(disp, ret->win, prop_name, prop_utf8, 8,
			PropModeReplace, (const unsigned char *)name, strlen(name));

	XChangeProperty(disp, ret->win, prop_icon, prop_utf8, 8,
			PropModeReplace, (const unsigned char *)name, strlen(name));

	return;
}

void winwidget_update_caption(winwidget winwid)
{
	if (opt.caption_path) {
		/* TODO: Does someone understand the caching here. Is this the right
		 * approach now that I have broken this out into a separate function. -lsmith */

		/* cache bg pixmap. during caption entry, multiple redraws are done
		 * because the caption overlay changes - the image doesn't though, so re-
		 * rendering that is a waste of time */
		if (winwid->caption_entry) {
			GC gc;
			if (winwid->bg_pmap_cache)
				XFreePixmap(disp, winwid->bg_pmap_cache);
			winwid->bg_pmap_cache = XCreatePixmap(disp, winwid->win, winwid->w, winwid->h, depth);
			gc = XCreateGC(disp, winwid->win, 0, NULL);
			XCopyArea(disp, winwid->bg_pmap, winwid->bg_pmap_cache, gc, 0, 0, winwid->w, winwid->h, 0, 0);
			XFreeGC(disp, gc);
		}
		feh_draw_caption(winwid);
	}
	return;
}

void winwidget_setup_pixmaps(winwidget winwid)
{
	if (winwid->full_screen) {
		if (!(winwid->bg_pmap)) {
			if (winwid->gc == None) {
				XGCValues gcval;

<<<<<<< HEAD
				if (opt.image_bg == IMAGE_BG_WHITE) {
=======
				if (!strcmp(opt.image_bg, IMAGE_BG_WHITE))
>>>>>>> f8bad4d4
					gcval.foreground = WhitePixel(disp, DefaultScreen(disp));
					winwid->gc = XCreateGC(disp, winwid->win, GCForeground, &gcval);
				}
				else if (opt.image_bg == IMAGE_BG_CHECKS) {
					gcval.tile = feh_create_checks();
					gcval.fill_style = FillTiled;
					winwid->gc = XCreateGC(disp, winwid->win, GCTile | GCFillStyle, &gcval);
				}
				else {
					gcval.foreground = BlackPixel(disp, DefaultScreen(disp));
					winwid->gc = XCreateGC(disp, winwid->win, GCForeground, &gcval);
				}
			}
			winwid->bg_pmap = XCreatePixmap(disp, winwid->win, scr->width, scr->height, depth);
		}
		XFillRectangle(disp, winwid->bg_pmap, winwid->gc, 0, 0, scr->width, scr->height);
	} else {
		if (!winwid->bg_pmap || winwid->had_resize) {
			D(("recreating background pixmap (%dx%d)\n", winwid->w, winwid->h));
			if (winwid->bg_pmap)
				XFreePixmap(disp, winwid->bg_pmap);

			if (winwid->w == 0)
				winwid->w = 1;
			if (winwid->h == 0)
				winwid->h = 1;
			winwid->bg_pmap = XCreatePixmap(disp, winwid->win, winwid->w, winwid->h, depth);
			winwid->had_resize = 0;
		}
	}
	return;
}

void winwidget_render_image(winwidget winwid, int resize, int force_alias)
{
	int sx, sy, sw, sh, dx, dy, dw, dh;
	int calc_w, calc_h;
	int antialias = 0;
	int need_center = winwid->had_resize;

	if (!winwid->full_screen && resize) {
		winwidget_resize(winwid, winwid->im_w, winwid->im_h);
		winwidget_reset_image(winwid);
	}

	/* bounds checks for panning */
	if (winwid->im_x > winwid->w)
		winwid->im_x = winwid->w;
	if (winwid->im_y > winwid->h)
		winwid->im_y = winwid->h;

	D(("winwidget_render_image resize %d force_alias %d im %dx%d\n",
	      resize, force_alias, winwid->im_w, winwid->im_h));

	winwidget_setup_pixmaps(winwid);

	if (!winwid->full_screen && opt.scale_down &&
							  (winwid->type != WIN_TYPE_THUMBNAIL) &&
							  (winwid->old_zoom == 1.0)) {
        int max_w = winwid->w, max_h = winwid->h;
        if (opt.geom_flags & WidthValue) {
            max_w = opt.geom_w;
        }
        if (opt.geom_flags & HeightValue) {
            max_h = opt.geom_h;
        }
        D(("max: %dx%d, size: %dx%d\n", max_w, max_h, winwid->im_w, winwid->im_h));
        if (max_w < winwid->im_w || max_h < winwid->im_h) {
            D(("scaling down image %dx%d\n", max_w, max_h));

            feh_calc_needed_zoom(&(winwid->zoom), winwid->im_w, winwid->im_h,
                    max_w, max_h);
            if (resize)
                winwidget_resize(winwid, winwid->im_w * winwid->zoom, winwid->im_h * winwid->zoom);
            D(("after scaling down image %dx%d\n", winwid->w, winwid->h));
        }
	}

	if (!winwid->full_screen && ((gib_imlib_image_has_alpha(winwid->im))
				     || (opt.geom_flags & (WidthValue | HeightValue))
				     || (winwid->im_x || winwid->im_y) || (winwid->zoom != 1.0)
				     || (winwid->w > winwid->im_w || winwid->h > winwid->im_h)
				     || (winwid->has_rotated)))
		feh_draw_checks(winwid);

	if (!winwid->full_screen && opt.zoom_mode
				     && (winwid->zoom == 1.0) && ! (opt.geom_flags & (WidthValue | HeightValue))
				     && (winwid->w > winwid->im_w) && (winwid->h > winwid->im_h))
		feh_calc_needed_zoom(&(winwid->zoom), winwid->im_w, winwid->im_h, winwid->w, winwid->h);


	if (resize && !opt.scale_down && (winwid->full_screen
                     || (opt.geom_flags & (WidthValue | HeightValue)))) {
		int smaller;	/* Is the image smaller than screen? */
		int max_w = 0, max_h = 0;

		if (winwid->full_screen) {
			max_w = scr->width;
			max_h = scr->height;
#ifdef HAVE_LIBXINERAMA
			if (opt.xinerama && xinerama_screens) {
				max_w = xinerama_screens[xinerama_screen].width;
				max_h = xinerama_screens[xinerama_screen].height;
			}
#endif				/* HAVE_LIBXINERAMA */
		} else {
			if (opt.geom_flags & WidthValue) {
				max_w = opt.geom_w;
			}
			if (opt.geom_flags & HeightValue) {
				max_h = opt.geom_h;
			}
		}

		D(("Calculating for fullscreen/fixed geom render\n"));
		smaller = ((winwid->im_w < max_w)
			   && (winwid->im_h < max_h));

		if (!smaller || opt.zoom_mode) {
			double ratio = 0.0;

			/* Image is larger than the screen (so wants shrinking), or it's
			   smaller but wants expanding to fill it */
			ratio = feh_calc_needed_zoom(&(winwid->zoom), winwid->im_w, winwid->im_h, max_w, max_h);

			/* contributed by Jens Laas <jens.laas@data.slu.se>
			 * What it does:
			 * zooms images by a fixed amount but never larger than the screen.
			 *
			 * Why:
			 * This is nice if you got a collection of images where some
			 * are small and can stand a small zoom. Large images are unaffected.
			 *
			 * When does it work, and how?
			 * You have to be in fullscreen mode _and_ have auto-zoom turned on.
			 *   "feh -FZ --zoom 130 imagefile" will do the trick.
			 *        -zoom percent - the new switch.
			 *                        100 = orignal size,
			 *                        130 is 30% larger.
			 */
			if (opt.default_zoom) {
				double old_zoom = winwid->zoom;

				winwid->zoom = 0.01 * opt.default_zoom;
				if (opt.default_zoom != 100) {
					if ((winwid->im_h * winwid->zoom) > max_h)
						winwid->zoom = old_zoom;
					else if ((winwid->im_w * winwid->zoom) > max_w)
						winwid->zoom = old_zoom;
				}

				winwid->im_x = ((int)
						(max_w - (winwid->im_w * winwid->zoom))) >> 1;
				winwid->im_y = ((int)
						(max_h - (winwid->im_h * winwid->zoom))) >> 1;
			} else {
				if (ratio > 1.0) {
					/* height is the factor */
					winwid->im_x = 0;
					winwid->im_y = ((int)
							(max_h - (winwid->im_h * winwid->zoom))) >> 1;
				} else {
					/* width is the factor */
					winwid->im_x = ((int)
							(max_w - (winwid->im_w * winwid->zoom))) >> 1;
					winwid->im_y = 0;
				}
			}
		} else {
			/* my modification to jens hack, allow --zoom without auto-zoom mode */
			if (opt.default_zoom) {
				winwid->zoom = 0.01 * opt.default_zoom;
			} else {
				winwid->zoom = 1.0;
			}
			/* Just center the image in the window */
			winwid->im_x = (int) (max_w - (winwid->im_w * winwid->zoom)) >> 1;
			winwid->im_y = (int) (max_h - (winwid->im_h * winwid->zoom)) >> 1;
		}
	}
	else if (need_center && !winwid->full_screen && opt.scale_down
			&& (winwid->type != WIN_TYPE_THUMBNAIL)) {
		winwid->im_x = (int) (winwid->w - (winwid->im_w * winwid->zoom)) >> 1;
		winwid->im_y = (int) (winwid->h - (winwid->im_h * winwid->zoom)) >> 1;
	}

	/* Now we ensure only to render the area we're looking at */
	dx = winwid->im_x;
	dy = winwid->im_y;
	if (dx < 0)
		dx = 0;
	if (dy < 0)
		dy = 0;

	if (winwid->im_x < 0)
		sx = 0 - lround(winwid->im_x / winwid->zoom);
	else
		sx = 0;

	if (winwid->im_y < 0)
		sy = 0 - lround(winwid->im_y / winwid->zoom);
	else
		sy = 0;

	calc_w = lround(winwid->im_w * winwid->zoom);
	calc_h = lround(winwid->im_h * winwid->zoom);
	dw = (winwid->w - winwid->im_x);
	dh = (winwid->h - winwid->im_y);
	if (calc_w < dw)
		dw = calc_w;
	if (calc_h < dh)
		dh = calc_h;
	if (dw > winwid->w)
		dw = winwid->w;
	if (dh > winwid->h)
		dh = winwid->h;

	sw = lround(dw / winwid->zoom);
	sh = lround(dh / winwid->zoom);

	D(("sx: %d sy: %d sw: %d sh: %d dx: %d dy: %d dw: %d dh: %d zoom: %f\n",
	   sx, sy, sw, sh, dx, dy, dw, dh, winwid->zoom));

	if ((winwid->zoom != 1.0) && !force_alias && !winwid->force_aliasing)
		antialias = 1;

	D(("winwidget_render(): winwid->im_angle = %f\n", winwid->im_angle));
	if (winwid->has_rotated)
		gib_imlib_render_image_part_on_drawable_at_size_with_rotation
			(winwid->bg_pmap, winwid->im, sx, sy, sw, sh, dx, dy, dw, dh,
			winwid->im_angle, 1, 1, antialias);
	else
		gib_imlib_render_image_part_on_drawable_at_size(winwid->bg_pmap,
								winwid->im,
								sx, sy, sw,
								sh, dx, dy,
								dw, dh, 1,
								gib_imlib_image_has_alpha(winwid->im),
								antialias);

	if (opt.mode == MODE_NORMAL) {
		if (opt.caption_path)
			winwidget_update_caption(winwid);
		if (opt.draw_filename)
			feh_draw_filename(winwid);
#ifdef HAVE_LIBEXIF
		if (opt.draw_exif)
			feh_draw_exif(winwid);
#endif
		if (opt.draw_actions)
			feh_draw_actions(winwid);
		if (opt.draw_info && opt.info_cmd)
			feh_draw_info(winwid);
		if (winwid->errstr)
			feh_draw_errstr(winwid);
	} else if ((opt.mode == MODE_ZOOM) && !antialias)
		feh_draw_zoom(winwid);

	XSetWindowBackgroundPixmap(disp, winwid->win, winwid->bg_pmap);
	XClearWindow(disp, winwid->win);
	return;
}

void winwidget_render_image_cached(winwidget winwid)
{
	static GC gc = None;

	if (gc == None) {
		gc = XCreateGC(disp, winwid->win, 0, NULL);
	}
	XCopyArea(disp, winwid->bg_pmap_cache, winwid->bg_pmap, gc, 0, 0, winwid->w, winwid->h, 0, 0);

	if (opt.caption_path)
		feh_draw_caption(winwid);
	if (opt.draw_filename)
		feh_draw_filename(winwid);
	if (opt.draw_actions)
		feh_draw_actions(winwid);
	if (opt.draw_info && opt.info_cmd)
		feh_draw_info(winwid);
	XSetWindowBackgroundPixmap(disp, winwid->win, winwid->bg_pmap);
	XClearWindow(disp, winwid->win);
}

double feh_calc_needed_zoom(double *zoom, int orig_w, int orig_h, int dest_w, int dest_h)
{
	double ratio = 0.0;

	ratio = ((double) orig_w / orig_h) / ((double) dest_w / dest_h);

	if (opt.zoom_mode == ZOOM_MODE_FILL)
		ratio = 1.0 / ratio;

	if (ratio > 1.0)
		*zoom = ((double) dest_w / orig_w);
	else
		*zoom = ((double) dest_h / orig_h);

	return(ratio);
}

Pixmap feh_create_checks(void)
{
	static Pixmap checks_pmap = None;
	Imlib_Image checks = NULL;

	if (checks_pmap == None) {
		checks = imlib_create_image(16, 16);

		if (!checks)
			eprintf("Unable to create a teeny weeny imlib image. I detect problems");

		if (!strcmp(opt.image_bg, IMAGE_BG_WHITE))
			gib_imlib_image_fill_rectangle(checks, 0, 0, 16, 16, 255, 255, 255, 255);
		else if (!strcmp(opt.image_bg, IMAGE_BG_BLACK))
			gib_imlib_image_fill_rectangle(checks, 0, 0, 16, 16, 0, 0, 0, 255);
		else {
			gib_imlib_image_fill_rectangle(checks, 0, 0, 16, 16, 144, 144, 144, 255);
			gib_imlib_image_fill_rectangle(checks, 0, 0,  8,  8, 100, 100, 100, 255);
			gib_imlib_image_fill_rectangle(checks, 8, 8,  8,  8, 100, 100, 100, 255);
		}

		checks_pmap = XCreatePixmap(disp, root, 16, 16, depth);
		gib_imlib_render_image_on_drawable(checks_pmap, checks, 0, 0, 1, 0, 0);
		gib_imlib_free_image_and_decache(checks);
	}
	return(checks_pmap);
}

void winwidget_clear_background(winwidget w)
{
	XSetWindowBackgroundPixmap(disp, w->win, feh_create_checks());
	/* XClearWindow(disp, w->win); */
	return;
}

void feh_draw_checks(winwidget win)
{
	static GC gc = None;
	XGCValues gcval;

	if (gc == None) {
		gcval.tile = feh_create_checks();
		gcval.fill_style = FillTiled;
		gc = XCreateGC(disp, win->win, GCTile | GCFillStyle, &gcval);
	}
	XFillRectangle(disp, win->bg_pmap, gc, 0, 0, win->w, win->h);
	return;
}

void winwidget_destroy_xwin(winwidget winwid)
{
	if (winwid->win) {
		winwidget_unregister(winwid);
		XDestroyWindow(disp, winwid->win);
	}
	if (winwid->bg_pmap) {
		XFreePixmap(disp, winwid->bg_pmap);
		winwid->bg_pmap = None;
	}
	return;
}

void winwidget_destroy(winwidget winwid)
{
	winwidget_destroy_xwin(winwid);
	if (winwid->name)
		free(winwid->name);
	if (winwid->gc)
		XFreeGC(disp, winwid->gc);
	if (winwid->im)
		gib_imlib_free_image_and_decache(winwid->im);
	free(winwid);
	return;
}

void winwidget_destroy_all(void)
{
	int i;

	/* Have to DESCEND the list here, 'cos of the way _unregister works */
	for (i = window_num - 1; i >= 0; i--)
		winwidget_destroy(windows[i]);
	return;
}

void winwidget_rerender_all(int resize)
{
	int i;

	/* Have to DESCEND the list here, 'cos of the way _unregister works */
	for (i = window_num - 1; i >= 0; i--)
		winwidget_render_image(windows[i], resize, 0);
	return;
}

winwidget winwidget_get_first_window_of_type(unsigned int type)
{
	int i;

	for (i = 0; i < window_num; i++)
		if (windows[i]->type == type)
			return(windows[i]);
	return(NULL);
}

int winwidget_loadimage(winwidget winwid, feh_file * file)
{
	D(("filename %s\n", file->filename));
	return(feh_load_image(&(winwid->im), file));
}

void winwidget_show(winwidget winwid)
{
	XEvent ev;

	/* feh_debug_print_winwid(winwid); */
	if (!winwid->visible) {
		XMapWindow(disp, winwid->win);
		if (opt.full_screen)
			XMoveWindow(disp, winwid->win, 0, 0);
		/* wait for the window to map */
		D(("Waiting for window to map\n"));
		XMaskEvent(disp, StructureNotifyMask, &ev);
		D(("Window mapped\n"));
		winwid->visible = 1;
	}
	return;
}

void winwidget_move(winwidget winwid, int x, int y)
{
	if (winwid && ((winwid->x != x) || (winwid->y != y))) {
		winwid->x = x;
		winwid->y = y;
		winwid->x = (x > scr->width) ? scr->width : x;
		winwid->y = (y > scr->height) ? scr->height : y;
		XMoveWindow(disp, winwid->win, winwid->x, winwid->y);
		XFlush(disp);
	} else {
		D(("No move actually needed\n"));
	}
	return;
}

void winwidget_resize(winwidget winwid, int w, int h)
{
	XWindowAttributes attributes;
	int tc_x, tc_y, px, py;
	int scr_width = scr->width;
	int scr_height = scr->height;

	/* discarded */
	Window dw;
	int di, i;
	unsigned int du;

	XGetWindowAttributes(disp, winwid->win, &attributes);

#ifdef HAVE_LIBXINERAMA
	if (opt.xinerama && xinerama_screens) {
		xinerama_screen = 0;
		XQueryPointer(disp, root, &dw, &dw, &px, &py, &di, &di, &du);
		for (i = 0; i < num_xinerama_screens; i++) {
			if (XY_IN_RECT(px, py,
						xinerama_screens[i].x_org,
						xinerama_screens[i].y_org,
						xinerama_screens[i].width,
						xinerama_screens[i].height)) {
				xinerama_screen = i;
				break;
			}

		}
		if (getenv("XINERAMA_SCREEN"))
			xinerama_screen = atoi(getenv("XINERAMA_SCREEN"));

		scr_width = xinerama_screens[xinerama_screen].width;
		scr_height = xinerama_screens[xinerama_screen].height;
	}
#endif


	D(("   x %d y %d w %d h %d\n", attributes.x, attributes.y, winwid->w,
		winwid->h));

    if (!opt.scale_down && opt.geom_flags & (WidthValue | HeightValue)) {
        winwid->had_resize = 1;
        return;
    }
	if (winwid && ((winwid->w != w) || (winwid->h != h))) {
		/* winwidget_clear_background(winwid); */
		if (opt.screen_clip) {
            winwid->w = (w > scr_width) ? scr_width : w;
            winwid->h = (h > scr_height) ? scr_height : h;
		}
		if (winwid->full_screen) {
            XTranslateCoordinates(disp, winwid->win, attributes.root,
                        -attributes.border_width -
                        attributes.x,
                        -attributes.border_width - attributes.y, &tc_x, &tc_y, &dw);
            winwid->x = tc_x;
            winwid->y = tc_y;
            XMoveResizeWindow(disp, winwid->win, tc_x, tc_y, winwid->w, winwid->h);
		} else
			XResizeWindow(disp, winwid->win, winwid->w, winwid->h);

		winwid->had_resize = 1;
		XFlush(disp);

		D(("-> x %d y %d w %d h %d\n", winwid->x, winwid->y, winwid->w,
			winwid->h));

	} else {
		D(("No resize actually needed\n"));
	}

	return;
}

void winwidget_hide(winwidget winwid)
{
	XUnmapWindow(disp, winwid->win);
	winwid->visible = 0;
	return;
}

static void winwidget_register(winwidget win)
{
	D(("window %p\n", win));
	window_num++;
	if (windows)
		windows = erealloc(windows, window_num * sizeof(winwidget));
	else
		windows = emalloc(window_num * sizeof(winwidget));
	windows[window_num - 1] = win;

	XSaveContext(disp, win->win, xid_context, (XPointer) win);
	return;
}

static void winwidget_unregister(winwidget win)
{
	int i, j;

	for (i = 0; i < window_num; i++) {
		if (windows[i] == win) {
			for (j = i; j < window_num - 1; j++)
				windows[j] = windows[j + 1];
			window_num--;
			if (window_num > 0)
				windows = erealloc(windows, window_num * sizeof(winwidget));
			else {
				free(windows);
				windows = NULL;
			}
		}
	}
	XDeleteContext(disp, win->win, xid_context);
	return;
}

winwidget winwidget_get_from_window(Window win)
{
	winwidget ret = NULL;

	if (XFindContext(disp, win, xid_context, (XPointer *) & ret) != XCNOENT)
		return(ret);
	return(NULL);
}

void winwidget_rename(winwidget winwid, char *newname)
{
	/* newname == NULL -> update current title */
	char *p_str;

	if (newname == NULL)
		newname = estrdup(winwid->name ? winwid->name : "");
	if (winwid->name)
		free(winwid->name);

	winwid->name = emalloc(strlen(newname) + 10);
	strcpy(winwid->name, newname);

	if (strlen(winwid->name) > 9)
		p_str = winwid->name + strlen(winwid->name) - 9;
	else
		p_str = winwid->name;

	if (opt.paused && strcmp(p_str, " [Paused]") != 0)
		strcat(winwid->name, " [Paused]");
	else if (!opt.paused && strcmp(p_str, " [Paused]") == 0)
		*p_str = '\0';

	winwidget_update_title(winwid);
	return;
}

void winwidget_free_image(winwidget w)
{
	if (w->im)
		gib_imlib_free_image_and_decache(w->im);
	w->im = NULL;
	w->im_w = 0;
	w->im_h = 0;
	return;
}

void feh_debug_print_winwid(winwidget w)
{
	printf("winwid_debug:\n" "winwid = %p\n" "win = %ld\n" "w = %d\n"
	       "h = %d\n" "im_w = %d\n" "im_h = %d\n" "im_angle = %f\n"
	       "type = %d\n" "had_resize = %d\n" "im = %p\n" "GC = %p\n"
	       "pixmap = %ld\n" "name = %s\n" "file = %p\n" "mode = %d\n"
	       "im_x = %d\n" "im_y = %d\n" "zoom = %f\n" "old_zoom = %f\n"
	       "click_offset_x = %d\n" "click_offset_y = %d\n"
	       "has_rotated = %d\n", (void *)w, w->win, w->w, w->h, w->im_w,
	       w->im_h, w->im_angle, w->type, w->had_resize, w->im, (void *)w->gc,
	       w->bg_pmap, w->name, (void *)w->file, w->mode, w->im_x, w->im_y,
	       w->zoom, w->old_zoom, w->click_offset_x, w->click_offset_y,
	       w->has_rotated);
}

void winwidget_reset_image(winwidget winwid)
{
	winwid->zoom = 1.0;
	winwid->old_zoom = 1.0;
	winwid->im_x = 0;
	winwid->im_y = 0;
	winwid->im_angle = 0.0;
	winwid->has_rotated = 0;
	return;
}

void winwidget_center_image(winwidget winwid)
{
	int scr_width, scr_height;

	scr_width = scr->width;
	scr_height = scr->height;

#ifdef HAVE_LIBXINERAMA
	if (opt.xinerama && xinerama_screens) {
		scr_width = xinerama_screens[xinerama_screen].width;
		scr_height = xinerama_screens[xinerama_screen].height;
	}
#endif				/* HAVE_LIBXINERAMA */

	if (winwid->full_screen) {
		winwid->im_x = (scr_width - lround(winwid->im_w * winwid->zoom)) >> 1;
		winwid->im_y = (scr_height - lround(winwid->im_h * winwid->zoom)) >> 1;
	} else {
		if (opt.geom_flags & WidthValue)
			winwid->im_x = ((int)opt.geom_w - lround(winwid->im_w * winwid->zoom)) >> 1;
		else
			winwid->im_x = 0;
		if (opt.geom_flags & HeightValue)
			winwid->im_y = ((int)opt.geom_h - lround(winwid->im_h * winwid->zoom)) >> 1;
		else
			winwid->im_y = 0;
	}
}

void winwidget_sanitise_offsets(winwidget winwid)
{
	int far_left, far_top;
	int min_x, max_x, max_y, min_y;

	far_left = winwid->w - (winwid->im_w * winwid->zoom);
	far_top = winwid->h - (winwid->im_h * winwid->zoom);

	if ((winwid->im_w * winwid->zoom) > winwid->w) {
		min_x = far_left;
		max_x = 0;
	} else {
		min_x = 0;
		max_x = far_left;
	}
	if ((winwid->im_h * winwid->zoom) > winwid->h) {
		min_y = far_top;
		max_y = 0;
	} else {
		min_y = 0;
		max_y = far_top;
	}
	if (winwid->im_x > max_x)
		winwid->im_x = max_x;
	if (winwid->im_x < min_x)
		winwid->im_x = min_x;
	if (winwid->im_y > max_y)
		winwid->im_y = max_y;
	if (winwid->im_y < min_y)
		winwid->im_y = min_y;

	return;
}

void winwidget_size_to_image(winwidget winwid)
{
	winwidget_resize(winwid, winwid->im_w * winwid->zoom, winwid->im_h * winwid->zoom);
	winwid->im_x = winwid->im_y = 0;
	winwidget_render_image(winwid, 0, 0);
	return;
}

void winwidget_set_pointer(winwidget winwid, int visible)
{
	Cursor no_ptr;
	XColor black, dummy;
	Pixmap bm_no;
	static char bm_no_data[] = { 0, 0, 0, 0, 0, 0, 0, 0 };

	if (visible)
		XUndefineCursor(disp, winwid->win);
	else {
		bm_no = XCreateBitmapFromData(disp, winwid->win, bm_no_data, 8, 8);
		XAllocNamedColor(disp, DefaultColormapOfScreen(DefaultScreenOfDisplay(disp)), "black", &black, &dummy);

		no_ptr = XCreatePixmapCursor(disp, bm_no, bm_no, &black, &black, 0, 0);
		XDefineCursor(disp, winwid->win, no_ptr);
	}
}

int winwidget_get_width(winwidget winwid)
{
	int rect[4];
	winwidget_get_geometry(winwid, rect);
	return(rect[2]);
}

int winwidget_get_height(winwidget winwid)
{
	int rect[4];
	winwidget_get_geometry(winwid, rect);
	return(rect[3]);
}

void winwidget_get_geometry(winwidget winwid, int *rect)
{
	unsigned int bw, bp;
	Window child;
	if (!rect)
		return;

	XGetGeometry(disp, winwid->win, &root, &(rect[0]), &(rect[1]), (unsigned
				int *)&(rect[2]), (unsigned int *)&(rect[3]), &bw, &bp);

	XTranslateCoordinates(disp, winwid->win, root, 0, 0, &(rect[0]), &(rect[1]), &child);

	/* update the window geometry (in case it's inaccurate) */
	winwid->x = rect[0];
	winwid->y = rect[1];
	winwid->w = rect[2];
	winwid->h = rect[3];
	return;
}

void winwidget_show_menu(winwidget winwid)
{
	int x, y, b;
	unsigned int c;
	Window r;

	XQueryPointer(disp, winwid->win, &r, &r, &x, &y, &b, &b, &c);
	if (winwid->type == WIN_TYPE_SINGLE) {
		if (!menu_single_win)
			feh_menu_init_single_win();
		feh_menu_show_at_xy(menu_single_win, winwid, x, y);
	} else if (winwid->type == WIN_TYPE_THUMBNAIL) {
		if (!menu_thumbnail_win)
			feh_menu_init_thumbnail_win();
		feh_menu_show_at_xy(menu_thumbnail_win, winwid, x, y);
	} else if (winwid->type == WIN_TYPE_THUMBNAIL_VIEWER) {
		if (!menu_single_win)
			feh_menu_init_thumbnail_viewer();
		feh_menu_show_at_xy(menu_thumbnail_viewer, winwid, x, y);
	} else {
		if (!menu_main)
			feh_menu_init_main();
		feh_menu_show_at_xy(menu_main, winwid, x, y);
	}
}<|MERGE_RESOLUTION|>--- conflicted
+++ resolved
@@ -351,11 +351,7 @@
 			if (winwid->gc == None) {
 				XGCValues gcval;
 
-<<<<<<< HEAD
-				if (opt.image_bg == IMAGE_BG_WHITE) {
-=======
-				if (!strcmp(opt.image_bg, IMAGE_BG_WHITE))
->>>>>>> f8bad4d4
+				if (!strcmp(opt.image_bg, IMAGE_BG_WHITE)) {
 					gcval.foreground = WhitePixel(disp, DefaultScreen(disp));
 					winwid->gc = XCreateGC(disp, winwid->win, GCForeground, &gcval);
 				}
