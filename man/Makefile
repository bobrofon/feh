--- conflicted
+++ resolved
@@ -12,11 +12,8 @@
 	-e 's/\$$MAN_CURL\$$/${MAN_CURL}/' \
 	-e 's/\$$MAN_DEBUG\$$/${MAN_DEBUG}/' \
 	-e 's/\$$MAN_EXIF\$$/${MAN_EXIF}/' \
-<<<<<<< HEAD
 	-e 's/\$$MAN_INOTIFY\$$/${MAN_INOTIFY}/' \
-=======
 	-e 's/\$$MAN_VERSCMP\$$/${MAN_VERSCMP}/' \
->>>>>>> 9241e8fa
 	-e 's/\$$MAN_XINERAMA\$$/${MAN_XINERAMA}/' \
 	< ${@:.1=.pre} > $@
 
